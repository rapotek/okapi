--- conflicted
+++ resolved
@@ -34,11 +34,7 @@
         'is_ignored', 'willattends', 'country', 'state', 'preview_image',
         'trip_time', 'trip_distance', 'attribution_note','gc_code', 'hint2', 'hints2',
         'protection_areas', 'short_description', 'short_descriptions', 'needs_maintenance',
-<<<<<<< HEAD
-        'watchers', 'is_rated', 'is_recommended');
-=======
-        'watchers', 'oc_team_annotation');
->>>>>>> 98026007
+        'watchers', 'is_rated', 'is_recommended', 'oc_team_annotation');
 
     public static function call(OkapiRequest $request)
     {
