<xml>
    <brief>Search for geocaches</brief>
    <issue-id>15</issue-id>
    <desc>
        <p>Search for geocaches using some simple filters. All of them are
        optional, but you surely want to use at least some of them.</p>
        <ul>
            <li>
                If you're looking for a way to keep your geocaching database in
                sync with ours, have a peek at the <b>replicate</b> module.
            </li>
            <li>
                Usually you will want to use search_and_retrieve method instead
                of this one. This way, you can get much more data in <b>one
                request</b>.
            </li>
        </ul>
    </desc>
    <opt name='type'>
        <p>Pipe-separated list of cache type codes. If given, the results will be limited
        to the given cache types. For a list of cache type codes, see services/caches/geocache
        method.</p>

        <p><b>Notice:</b> If you want to include all cache types <b>except</b>
        the given ones, prepend your list with the "-" sign.</p>
    </opt>
    <opt name='status' default='Available'>
        <p>Pipe-separated list of status codes. Only caches matching any of the given
        statuses will included in the response. For a list of cache status codes, see
        services/caches/geocache method.</p>
    </opt>
    <opt name='owner_uuid'>
        <p>Pipe-separated list of user IDs. If given, the list of returned caches
        will be limited to those owned by the given users.</p>

        <p><b>Notice:</b> User ID and Username are two different things!</p>

        <p><b>Notice:</b> If you want to include all caches <b>except</b> the ones
        owned by the given users, prepend your list with the "-" sign.</p>
    </opt>
    <opt name='name'>
        <p>UTF-8 encoded string - the name (or part of the name) of the cache.</p>

        <p>Allowed wildcard characters:</p>
        <ul>
            <li>asterisk ("*") will match any string of characters,</li>
            <li>underscore ("_") will match any single character.</li>
        </ul>

        <p>Name matching is case-insensitive. Maximum length for the
        <b>name</b> parameter is 100 characters.</p>

        <p><b>Examples:</b></p>
        <ul>
            <li>"name=the *" returns caches which name starts with "the " (or "The ", etc.),</li>
            <li>"name=water tower" returns caches which have <b>exactly</b> that name (case insensitive),</li>
            <li>"name=*water tower*" will match caches like "Beautiful Water Tower II",</li>
            <li>"name=*tower_" will match "Water Towers" but will <b>not</b> match "Water Tower".</li>
        </ul>

        <p><b>Notice:</b> Cache code and name are two different things - if you want to
        find a cache by its code, use the services/caches/geocache method.</p>
    </opt>
    <opt name='terrain' default='1-5'>
        <p>A string "X-Y", where X and Y are integers between 1 and 5, and X &lt;= Y.
        Only caches with terrain rating between these numbers (inclusive) will be returned.</p>
    </opt>
    <opt name='difficulty' default='1-5'>
        <p>A string "X-Y", where X and Y are integers between 1 and 5, and X &lt;= Y.
        Only caches with difficulty rating between these numbers (inclusive) will be returned.</p>
    </opt>
    <opt name='size' class='deprecated'>
        <p>Deprecated. Please use <b>size2</b> instead - this will allow you to
        differentiate "nano" vs. "micro" and "none" vs. "other" sizes
        (<a href='https://github.com/opencaching/okapi/issues/155'>details</a>).</p>

        <p>A string "X-Y", where X and Y are integers between 1 and 5, and X &lt;= Y.
        Only caches with size attribute between these numbers (inclusive) will be returned
        (1 - micro, 5 - very big).</p>

        <p><b>Notice:</b> If you use this parameter, all caches which do not have a container
        (like Event or Virtual caches) will be excluded from the results. If you want caches
        with no container included, append "|X" suffix to the value of this parameter
        (e.g. "3-5|X").</p>
    </opt>
    <opt name='size2'>
        <p>Pipe-separated list of "size2 codes". Only matching caches will be
        included. The codes are: 'none', 'nano', 'micro', 'small', 'regular',
        'large', 'xlarge', 'other'.</p>

        <p><b>Note:</b> Not all OC servers use all of these. I.e. OCPL does not
        have 'nano' nor 'other' caches (but it might have them in the future).</p>
    </opt>
    <opt name='rating' infotags="ocpl-specific">
        <p>A string "X-Y", where X and Y are integers between 1 and 5, and X &lt;= Y.
        Only caches with an overall rating between these numbers (inclusive) will be returned
        (1 - poor, 5 - excellent).</p>

        <p><b>Notice:</b> If you use this parameter, all caches with too few votes will be
        excluded from results. If you still want unrated caches included, append "|X" suffix
        to the value of this parameter (e.g. "3-5|X").</p>

        <p><b>Notice:</b> Only OCPL-based Opencaching installations provide ratings for their
        geocaches. On OCDE-based installations, this parameter will be ignored.</p>
    </opt>
    <opt name='min_rcmds'>
        <p>There are two possible value-types for this argument:</p>
        <ul>
            <li>Integer N. If <i>N</i> given, the result will contain only
            those caches which have at least <i>N</i> recommendations.</li>

            <li>Integer N with a percent sign appended (e.g. "20%"). The result will contain
            only those caches which have at last <i>N%</i> ratio of recommendations/founds.
            Please note, that this is useful only with conjunction with <b>min_founds</b>
            parameter.</li>
        </ul>
    </opt>
    <opt name='min_founds'>
        <p>Integer N. If <i>N</i> given, the result will contain only those caches which have
        been found at least <i>N</i> times. Useful if you want to skip "unverified" caches.</p>
    </opt>
    <opt name='max_founds'>
        <p>Integer N. If <i>N</i> given, the result will contain only those caches which have
        been found at most <i>N</i> times. Useful for FTF hunters.</p>
    </opt>
    <opt name='modified_since'>
        <p>A date and time string. This should be in ISO 8601 format (currently any
        format acceptable by PHP's <a href='http://php.net/manual/function.strtotime.php'>strtotime</a>
        function also will do, but most of them don't handle time zones properly,
        try to use ISO 8601!).</p>

        <p>If given, the list of returned geocaches will be limited to those which were
        created or modified since that date. (Note: currently caches do not get
        "modified" when user makes a log entry.)</p>
    </opt>
    <opt name='found_status' default='either'>
        <p><b>Notice:</b> This parameter may be used only for requests signed
        with an Access Token (you will need to use <b>Level 3</b>
        Authentication).</p>

        <p>Should be one of the following:</p>
        <ul>
            <li><b>found_only</b> - only caches found by the user will be returned,</li>
            <li><b>notfound_only</b> - only caches <b>not</b> found by the user will be returned,</li>
            <li><b>either</b> - all caches will be returned.</li>
        </ul>
    </opt>
    <opt name='found_by'>
        <p>Pipe-separated list of user IDs. If given, the response will only include
        geocaches <b>found by at least one</b> of the given users.</p>
    </opt>
    <opt name='not_found_by'>
        <p>Pipe-separated list of user IDs. If given, the response will only include
        geocaches <b>not found by any</b> of the given users.</p>
    </opt>
    <opt name='watched_only' default='false'>
        <p><b>Notice:</b> This parameter may be used only for requests signed
        with an Access Token (you will need to use <b>Level 3</b>
        Authentication).</p>

        <p>Boolean. If set to <b>true</b>, only caches which the user has marked as watched
        will be included in the result. This might be used to temporarily mark geocaches
        of particular interest (e.g. "all the caches I plan to find today").</p>
    </opt>
    <opt name='exclude_ignored' default='false' class='deprecated'>
        <p>Deprecated (<a href="https://github.com/opencaching/okapi/issues/349">why?</a>),
        please use <b>ignored_status</b> instead.</p>

        <p><b>Notice:</b> This parameter may be used only for requests signed
        with an Access Token (you will need to use <b>Level 3</b> Authentication).</p>
        <p>Boolean. If set to <b>true</b>, caches which the user has marked as ignored
        will not be included in the result.</p>
    </opt>
    <opt name='ignored_status' default='either'>
        <p><b>Notice:</b> This parameter may be used only for requests signed
        with an Access Token (you will need to use <b>Level 3</b>
        Authentication).</p>

        <p>Should be one of the following:</p>
        <ul>
            <li>
                <b>ignored_only</b> - only caches which the user has marked as ignored
                will be returned,
            </li>
            <li>
                <b>notignored_only</b> - only caches which the user has <b>not</b> marked
                as ignored will be returned,
            </li>
            <li><b>either</b> - all caches will be returned.</li>
        </ul>
    </opt>
    <opt name='exclude_my_own' default='false'>
        <p><b>Notice:</b> This parameter may be used only for requests signed
        with an Access Token (you will need to use <b>Level 3</b> Authentication).
        See <b>owner_uuid</b> parameter if you don't want to use OAuth.</p>

        <p>Boolean. If set to <b>true</b>, caches which the user is an owner of will
        not be included in the result.</p>
    </opt>
    <opt name='with_trackables_only' default='false'>
        Boolean. If set to <b>true</b>, only caches with at least one trackable
        will be included in the result.
    </opt>
    <opt name='ftf_hunter' default='false'>
        Boolean. If set to <b>true</b>, only caches which have not yet been
        found <b>by anyone</b> will be included.
    </opt>
<<<<<<< HEAD
    <opt name='geopath_only' default='false'>
=======
    <opt name='powertrail_only' default='false' infotags="ocpl-specific">
>>>>>>> 3aeabce2
        <p>Boolean. If set to <b>true</b>, only caches which belong to at
        least one <b>active</b> geopath will be included.</p>

<<<<<<< HEAD
        <p>Geopaths are sets of geocaches. Only some Opencaching sites
        implement this feature. If this site does not implement it, and you
        will set this parameter to <b>true</b>, then you will <b>always</b>
        receive an empty result.</p>
=======
        <p>Power Trails are sets of geocaches. Only some Opencaching sites
        implement this feature (OCPL-branch). If this site does not implement
        it, and you will set this parameter to <b>true</b>, then you will
        <b>always</b> receive an empty result.</p>
>>>>>>> 3aeabce2
    </opt>
    <opt name='powertrail_only' default='false'>
        <p>WRTODO: Alias of geopath_only. Power Trails are now a synonim of Geopaths.</p>
    </opt>
    <opt name='geopath_uuids'>
        <p>Pipe-separated list of geopath uuids. If given, then only
        the caches which belong to at least one of the referenced geopaths
        will be included.</p>

        <p>Geopaths are sets of geocaches. Only some Opencaching sites
        implement this feature. If this site does not implement it, then
        whenever you use this parameter, you will <b>always</b> receive an
        empty result. Also, at the time of writing this, there is no method to
        retrieve any geopaths, or their uuids. So, this parameter is
        primarily for internal use only.</p>
    </opt>
    <opt name='powertrail_ids'>
        <p>WRTODO: Alias of geopath_uuids. Power Trails are now a synonim of Geopaths.</p>
        WRTODO: This should not be an alias (ID != UUID).
    </opt>
    <opt name='set_and'>
        <p>ID of a set previously created with the <b>search/save</b> method.
        If given, the results are
        <a href='http://en.wikipedia.org/wiki/Logical_conjunction'>AND</a>ed
        together with this set.</p>

        <p>If you want to simply retrieve the contents of set, then please note
        the default value of the <b>status</b> parameter! You may want to
        override it in order to include unavailable and/or archived geocaches
        within the set.</p>
    </opt>
    <opt name='limit' default='100'>
        <p>Integer in range 1..500. Maximum number of cache codes returned.</p>
    </opt>
    <opt name='offset' default='0'>
        <p>An offset, the amount of items to skip at the beginning of the result. Combined with limit
        allows pagination of the result set. Please note, that the sum of offset and limit still cannot
        exceed 500. You MAY NOT use this method to list all the caches, it is for searching only.
        Have a peek at the <b>replicate</b> module if you need all the caches.</p>
    </opt>
    <opt name='order_by'>
        <p>Pipe separated list of fields to order the results by. Prefix the field name with
        a '-' sign to indicate a descending order.</p>

        <p>Currently, fields which you can order by include: <b>code</b>, <b>name</b>,
        <b>founds</b>, <b>rcmds</b>, <b>rcmds%</b> (tell us if you want more).</p>

        <p><b>Examples:</b></p>
        <ul>
            <li>to order by cache name use "order_by=name" or "order_by=+name",</li>
            <li>to have the most recommended caches in front, use "order_by=-rcmds%",</li>
            <li>multicolumn sorting is also allowed, ex. "order_by=-founds|+name"</li>
        </ul>

        <p><b>Note:</b> For most other methods (like <b>bbox</b> and <b>nearest</b>),
        the default order is <i>by the distance from the center</i>. If you supply
        custom <b>order_by</b> parameter, then we will try to order by your preference
        first, and then by the distance later.</p>
    </opt>
    <common-format-params/>
    <returns>
        <p>A dictionary of the following structure:</p>
        <ul>
            <li><b>results</b> - a list of cache codes,</li>
            <li>
                <b>more</b> - boolean, <b>true</b> means that there were more
                results for your query, but they were not returned because of the
                <b>limit</b> parameter.
            </li>
        </ul>
    </returns>
</xml><|MERGE_RESOLUTION|>--- conflicted
+++ resolved
@@ -205,30 +205,19 @@
         Boolean. If set to <b>true</b>, only caches which have not yet been
         found <b>by anyone</b> will be included.
     </opt>
-<<<<<<< HEAD
-    <opt name='geopath_only' default='false'>
-=======
-    <opt name='powertrail_only' default='false' infotags="ocpl-specific">
->>>>>>> 3aeabce2
+    <opt name='geopath_only' default='false' infotags="ocpl-specific">
         <p>Boolean. If set to <b>true</b>, only caches which belong to at
         least one <b>active</b> geopath will be included.</p>
 
-<<<<<<< HEAD
         <p>Geopaths are sets of geocaches. Only some Opencaching sites
-        implement this feature. If this site does not implement it, and you
-        will set this parameter to <b>true</b>, then you will <b>always</b>
-        receive an empty result.</p>
-=======
-        <p>Power Trails are sets of geocaches. Only some Opencaching sites
         implement this feature (OCPL-branch). If this site does not implement
         it, and you will set this parameter to <b>true</b>, then you will
         <b>always</b> receive an empty result.</p>
->>>>>>> 3aeabce2
-    </opt>
-    <opt name='powertrail_only' default='false'>
+    </opt>
+    <opt name='powertrail_only' default='false' infotags="ocpl-specific">
         <p>WRTODO: Alias of geopath_only. Power Trails are now a synonim of Geopaths.</p>
     </opt>
-    <opt name='geopath_uuids'>
+    <opt name='geopath_uuids' infotags="ocpl-specific">
         <p>Pipe-separated list of geopath uuids. If given, then only
         the caches which belong to at least one of the referenced geopaths
         will be included.</p>
@@ -240,7 +229,7 @@
         retrieve any geopaths, or their uuids. So, this parameter is
         primarily for internal use only.</p>
     </opt>
-    <opt name='powertrail_ids'>
+    <opt name='powertrail_ids' infotags="ocpl-specific">
         <p>WRTODO: Alias of geopath_uuids. Power Trails are now a synonim of Geopaths.</p>
         WRTODO: This should not be an alias (ID != UUID).
     </opt>
